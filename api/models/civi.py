--- conflicted
+++ resolved
@@ -3,30 +3,27 @@
 from thread import Thread
 from bill import Bill
 from hashtag import Hashtag
+import json
 # from django.contrib.postgres.fields import ArrayField
 
-<<<<<<< HEAD
 class CiviManager(models.Manager):
     def summarize(self, civi):
         return {
             "id": civi.id,
-            "type": civi.type,
+            "type": civi.c_type,
             "title": civi.title,
             "body": civi.body[0:150]
         }
 
     def serialize(self, civi, filter=None):
-        from account import Account
         data = {
-            "type": civi.type,
+            "type": civi.c_type,
             "title": civi.title,
             "body": civi.body,
-            "visits": civi.visits,
             "attachments": [],
-            "author": civi.creator.user.username,
+            "author": civi.author.user.username,
             "hashtags": [h.title for h in civi.hashtags.all()],
-            "created": str(civi.date_edited),
-            "score": int(self.aveScore(civi) * self.calcPolarity(civi)),
+            "created": str(civi.created),
             "id": civi.id
 	    }
 
@@ -34,58 +31,13 @@
             return json.dumps({filter: data[filter]})
         return json.dumps(data)
 
-    def calcPolarity(self, civi):
-        '''
-            polarity : ( positive2 / visits ) + ( .5 * positive / visits ) + (.5 * negative / visits ) + ( negative2 / visits )
-            polarity takes a value between 0 and 1, approaching 0 as votes cluster around neutral, and approach one as votes
-            cluster amoung stronger alignments.
-
-        '''
-        polarity = ( civi.votes_positive2 + civi.votes_negative1 + .5 * ( civi.votes_positive1 + civi.votes_negative2 ) )
-        polarity /= civi.visits
-        return polarity
-
-
-    def aveVote(self, civi):
-        '''
-            average vote ranges between 0 and 5. Scaled like this so it can be used as a direct multiplier for score and ignore votes with heavily negative weights.
-        '''
-        ave = -1 * ( civi.votes_negative1 + 2 * civi.votes_negative2 ) + ( 2 * civi.votes_positive2 + civi.votes_positive1 )
-        ave /= civi.visits
-        return ave + 5
-
-    def aveScore(self, civi):
-        '''
-            Average score is a summation of the vote values recieved,
-            - moved onto a logarithmic scale
-            - lastly scaled by amplifier to allow an integer effect by the Polarity.
-        '''
-        score = -1 * ( civi.votes_negative1 + 2 * civi.votes_negative2 ) + ( 2 * civi.votes_positive2 + civi.votes_positive1 )
-        log_shift = math.log(civi.visits)
-        amplifier = math.pow(10,10)
-
-        return score * log_shift * amplifier
-
-    def getChain(self, id_list):
-        if len(id_list):
-            return [self.serialize(self.get(id)) for id in id_list]
-        return  []
-
-    def block(self, topic, start=0, end=0):
-        '''
-            Scores Civis and sorts them returning the block.
-            TODO: this may get slow in the long run. Maybe we should keep a score on every civi that is updated when a civi is
-            voted on?
-        '''
-        def score(c):
-            return int(c.aveScore() * c.calcPolarity())
-=======
 
 class Civi(models.Model):
+    objects = CiviManager()
+    
     author = models.ForeignKey(Account, default=None, null=True)
     thread = models.ForeignKey(Thread, default=None, null=True)
     bill = models.ForeignKey(Bill, default=None, null=True) # null if not solution
->>>>>>> b6e1d65c
 
     hashtags = models.ManyToManyField(Hashtag)
 
@@ -108,23 +60,8 @@
     votes_vneg = models.IntegerField(default=0)
     votes_neg = models.IntegerField(default=0)
     votes_neutral = models.IntegerField(default=0)
-<<<<<<< HEAD
-    votes_positive1 = models.IntegerField(default=0)
-    votes_positive2 = models.IntegerField(default=0)
-
-    visits = models.IntegerField(default=0)
-    type = models.CharField(max_length=15, default='Problem')
-
-    bill_source = models.CharField(max_length=127, default=None, null=True)
-    bill_for = models.IntegerField(default=0, null=True)
-    bill_against = models.IntegerField(default=0, null=True)
-
-    date_created = models.DateField()
-    date_edited = models.DateField()
-=======
     votes_pos = models.IntegerField(default=0)
     votes_vpos = models.IntegerField(default=0)
 
     created = models.DateTimeField(auto_now_add=True, blank=True, null=True)
-    last_modified = models.DateTimeField(auto_now=True, blank=True, null=True)
->>>>>>> b6e1d65c
+    last_modified = models.DateTimeField(auto_now=True, blank=True, null=True)