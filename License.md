GNU AFFERO GENERAL PUBLIC LICENSE

Version 3, 19 November 2007

<<<<<<< HEAD
Copyright © 2007 Free Software Foundation, Inc. http://fsf.org/ Everyone is permitted to copy and distribute verbatim copies of this license document, but changing it is not allowed.
=======
Copyright © 2007 Free Software Foundation, Inc. <http://fsf.org/> 
Everyone is permitted to copy and distribute verbatim copies of this license document, but changing it is not allowed.
>>>>>>> 549c928a

Preamble

The GNU Affero General Public License is a free, copyleft license for software and other kinds of works, specifically designed to ensure cooperation with the community in the case of network server software.

The licenses for most software and other practical works are designed to take away your freedom to share and change the works. By contrast, our General Public Licenses are intended to guarantee your freedom to share and change all versions of a program--to make sure it remains free software for all its users.

When we speak of free software, we are referring to freedom, not price. Our General Public Licenses are designed to make sure that you have the freedom to distribute copies of free software (and charge for them if you wish), that you receive source code or can get it if you want it, that you can change the software or use pieces of it in new free programs, and that you know you can do these things.

Developers that use our General Public Licenses protect your rights with two steps: (1) assert copyright on the software, and (2) offer you this License which gives you legal permission to copy, distribute and/or modify the software.

A secondary benefit of defending all users' freedom is that improvements made in alternate versions of the program, if they receive widespread use, become available for other developers to incorporate. Many developers of free software are heartened and encouraged by the resulting cooperation. However, in the case of software used on network servers, this result may fail to come about. The GNU General Public License permits making a modified version and letting the public access it on a server without ever releasing its source code to the public.

The GNU Affero General Public License is designed specifically to ensure that, in such cases, the modified source code becomes available to the community. It requires the operator of a network server to provide the source code of the modified version running there to the users of that server. Therefore, public use of a modified version, on a publicly accessible server, gives the public access to the source code of the modified version.

An older license, called the Affero General Public License and published by Affero, was designed to accomplish similar goals. This is a different license, not a version of the Affero GPL, but Affero has released a new version of the Affero GPL which permits relicensing under this license.

The precise terms and conditions for copying, distribution and modification follow.

TERMS AND CONDITIONS

<<<<<<< HEAD
Definitions.
=======
0. Definitions.

>>>>>>> 549c928a
"This License" refers to version 3 of the GNU Affero General Public License.

"Copyright" also means copyright-like laws that apply to other kinds of works, such as semiconductor masks.

"The Program" refers to any copyrightable work licensed under this License. Each licensee is addressed as "you". "Licensees" and "recipients" may be individuals or organizations.

To "modify" a work means to copy from or adapt all or part of the work in a fashion requiring copyright permission, other than the making of an exact copy. The resulting work is called a "modified version" of the earlier work or a work "based on" the earlier work.

A "covered work" means either the unmodified Program or a work based on the Program.

To "propagate" a work means to do anything with it that, without permission, would make you directly or secondarily liable for infringement under applicable copyright law, except executing it on a computer or modifying a private copy. Propagation includes copying, distribution (with or without modification), making available to the public, and in some countries other activities as well.

To "convey" a work means any kind of propagation that enables other parties to make or receive copies. Mere interaction with a user through a computer network, with no transfer of a copy, is not conveying.

An interactive user interface displays "Appropriate Legal Notices" to the extent that it includes a convenient and prominently visible feature that (1) displays an appropriate copyright notice, and (2) tells the user that there is no warranty for the work (except to the extent that warranties are provided), that licensees may convey the work under this License, and how to view a copy of this License. If the interface presents a list of user commands or options, such as a menu, a prominent item in the list meets this criterion.

<<<<<<< HEAD
Source Code.
=======
1. Source Code.

>>>>>>> 549c928a
The "source code" for a work means the preferred form of the work for making modifications to it. "Object code" means any non-source form of a work.

A "Standard Interface" means an interface that either is an official standard defined by a recognized standards body, or, in the case of interfaces specified for a particular programming language, one that is widely used among developers working in that language.

The "System Libraries" of an executable work include anything, other than the work as a whole, that (a) is included in the normal form of packaging a Major Component, but which is not part of that Major Component, and (b) serves only to enable use of the work with that Major Component, or to implement a Standard Interface for which an implementation is available to the public in source code form. A "Major Component", in this context, means a major essential component (kernel, window system, and so on) of the specific operating system (if any) on which the executable work runs, or a compiler used to produce the work, or an object code interpreter used to run it.

The "Corresponding Source" for a work in object code form means all the source code needed to generate, install, and (for an executable work) run the object code and to modify the work, including scripts to control those activities. However, it does not include the work's System Libraries, or general-purpose tools or generally available free programs which are used unmodified in performing those activities but which are not part of the work. For example, Corresponding Source includes interface definition files associated with source files for the work, and the source code for shared libraries and dynamically linked subprograms that the work is specifically designed to require, such as by intimate data communication or control flow between those subprograms and other parts of the work.

The Corresponding Source need not include anything that users can regenerate automatically from other parts of the Corresponding Source.

The Corresponding Source for a work in source code form is that same work.

<<<<<<< HEAD
Basic Permissions.
=======
2. Basic Permissions.

>>>>>>> 549c928a
All rights granted under this License are granted for the term of copyright on the Program, and are irrevocable provided the stated conditions are met. This License explicitly affirms your unlimited permission to run the unmodified Program. The output from running a covered work is covered by this License only if the output, given its content, constitutes a covered work. This License acknowledges your rights of fair use or other equivalent, as provided by copyright law.

You may make, run and propagate covered works that you do not convey, without conditions so long as your license otherwise remains in force. You may convey covered works to others for the sole purpose of having them make modifications exclusively for you, or provide you with facilities for running those works, provided that you comply with the terms of this License in conveying all material for which you do not control copyright. Those thus making or running the covered works for you must do so exclusively on your behalf, under your direction and control, on terms that prohibit them from making any copies of your copyrighted material outside their relationship with you.

Conveying under any other circumstances is permitted solely under the conditions stated below. Sublicensing is not allowed; section 10 makes it unnecessary.

<<<<<<< HEAD
Protecting Users' Legal Rights From Anti-Circumvention Law.
=======
3. Protecting Users' Legal Rights From Anti-Circumvention Law.

>>>>>>> 549c928a
No covered work shall be deemed part of an effective technological measure under any applicable law fulfilling obligations under article 11 of the WIPO copyright treaty adopted on 20 December 1996, or similar laws prohibiting or restricting circumvention of such measures.

When you convey a covered work, you waive any legal power to forbid circumvention of technological measures to the extent such circumvention is effected by exercising rights under this License with respect to the covered work, and you disclaim any intention to limit operation or modification of the work as a means of enforcing, against the work's users, your or third parties' legal rights to forbid circumvention of technological measures.

<<<<<<< HEAD
Conveying Verbatim Copies.
=======
4. Conveying Verbatim Copies.

>>>>>>> 549c928a
You may convey verbatim copies of the Program's source code as you receive it, in any medium, provided that you conspicuously and appropriately publish on each copy an appropriate copyright notice; keep intact all notices stating that this License and any non-permissive terms added in accord with section 7 apply to the code; keep intact all notices of the absence of any warranty; and give all recipients a copy of this License along with the Program.

You may charge any price or no price for each copy that you convey, and you may offer support or warranty protection for a fee.

<<<<<<< HEAD
Conveying Modified Source Versions.
You may convey a work based on the Program, or the modifications to produce it from the Program, in the form of source code under the terms of section 4, provided that you also meet all of these conditions:

a) The work must carry prominent notices stating that you modified it, and giving a relevant date. b) The work must carry prominent notices stating that it is released under this License and any conditions added under section 7. This requirement modifies the requirement in section 4 to "keep intact all notices". c) You must license the entire work, as a whole, under this License to anyone who comes into possession of a copy. This License will therefore apply, along with any applicable section 7 additional terms, to the whole of the work, and all its parts, regardless of how they are packaged. This License gives no permission to license the work in any other way, but it does not invalidate such permission if you have separately received it. d) If the work has interactive user interfaces, each must display Appropriate Legal Notices; however, if the Program has interactive interfaces that do not display Appropriate Legal Notices, your work need not make them do so. A compilation of a covered work with other separate and independent works, which are not by their nature extensions of the covered work, and which are not combined with it such as to form a larger program, in or on a volume of a storage or distribution medium, is called an "aggregate" if the compilation and its resulting copyright are not used to limit the access or legal rights of the compilation's users beyond what the individual works permit. Inclusion of a covered work in an aggregate does not cause this License to apply to the other parts of the aggregate.

Conveying Non-Source Forms.
You may convey a covered work in object code form under the terms of sections 4 and 5, provided that you also convey the machine-readable Corresponding Source under the terms of this License, in one of these ways:

a) Convey the object code in, or embodied in, a physical product (including a physical distribution medium), accompanied by the Corresponding Source fixed on a durable physical medium customarily used for software interchange. b) Convey the object code in, or embodied in, a physical product (including a physical distribution medium), accompanied by a written offer, valid for at least three years and valid for as long as you offer spare parts or customer support for that product model, to give anyone who possesses the object code either (1) a copy of the Corresponding Source for all the software in the product that is covered by this License, on a durable physical medium customarily used for software interchange, for a price no more than your reasonable cost of physically performing this conveying of source, or (2) access to copy the Corresponding Source from a network server at no charge. c) Convey individual copies of the object code with a copy of the written offer to provide the Corresponding Source. This alternative is allowed only occasionally and noncommercially, and only if you received the object code with such an offer, in accord with subsection 6b. d) Convey the object code by offering access from a designated place (gratis or for a charge), and offer equivalent access to the Corresponding Source in the same way through the same place at no further charge. You need not require recipients to copy the Corresponding Source along with the object code. If the place to copy the object code is a network server, the Corresponding Source may be on a different server (operated by you or a third party) that supports equivalent copying facilities, provided you maintain clear directions next to the object code saying where to find the Corresponding Source. Regardless of what server hosts the Corresponding Source, you remain obligated to ensure that it is available for as long as needed to satisfy these requirements. e) Convey the object code using peer-to-peer transmission, provided you inform other peers where the object code and Corresponding Source of the work are being offered to the general public at no charge under subsection 6d. A separable portion of the object code, whose source code is excluded from the Corresponding Source as a System Library, need not be included in conveying the object code work.
=======
5. Conveying Modified Source Versions.

You may convey a work based on the Program, or the modifications to produce it from the Program, in the form of source code under the terms of section 4, provided that you also meet all of these conditions:

a) The work must carry prominent notices stating that you modified it, and giving a relevant date.
b) The work must carry prominent notices stating that it is released under this License and any conditions added under section 7. This requirement modifies the requirement in section 4 to "keep intact all notices".
c) You must license the entire work, as a whole, under this License to anyone who comes into possession of a copy. This License will therefore apply, along with any applicable section 7 additional terms, to the whole of the work, and all its parts, regardless of how they are packaged. This License gives no permission to license the work in any other way, but it does not invalidate such permission if you have separately received it.
d) If the work has interactive user interfaces, each must display Appropriate Legal Notices; however, if the Program has interactive interfaces that do not display Appropriate Legal Notices, your work need not make them do so.
A compilation of a covered work with other separate and independent works, which are not by their nature extensions of the covered work, and which are not combined with it such as to form a larger program, in or on a volume of a storage or distribution medium, is called an "aggregate" if the compilation and its resulting copyright are not used to limit the access or legal rights of the compilation's users beyond what the individual works permit. Inclusion of a covered work in an aggregate does not cause this License to apply to the other parts of the aggregate.

6. Conveying Non-Source Forms.

You may convey a covered work in object code form under the terms of sections 4 and 5, provided that you also convey the machine-readable Corresponding Source under the terms of this License, in one of these ways:

a) Convey the object code in, or embodied in, a physical product (including a physical distribution medium), accompanied by the Corresponding Source fixed on a durable physical medium customarily used for software interchange.
b) Convey the object code in, or embodied in, a physical product (including a physical distribution medium), accompanied by a written offer, valid for at least three years and valid for as long as you offer spare parts or customer support for that product model, to give anyone who possesses the object code either (1) a copy of the Corresponding Source for all the software in the product that is covered by this License, on a durable physical medium customarily used for software interchange, for a price no more than your reasonable cost of physically performing this conveying of source, or (2) access to copy the Corresponding Source from a network server at no charge.
c) Convey individual copies of the object code with a copy of the written offer to provide the Corresponding Source. This alternative is allowed only occasionally and noncommercially, and only if you received the object code with such an offer, in accord with subsection 6b.
d) Convey the object code by offering access from a designated place (gratis or for a charge), and offer equivalent access to the Corresponding Source in the same way through the same place at no further charge. You need not require recipients to copy the Corresponding Source along with the object code. If the place to copy the object code is a network server, the Corresponding Source may be on a different server (operated by you or a third party) that supports equivalent copying facilities, provided you maintain clear directions next to the object code saying where to find the Corresponding Source. Regardless of what server hosts the Corresponding Source, you remain obligated to ensure that it is available for as long as needed to satisfy these requirements.
e) Convey the object code using peer-to-peer transmission, provided you inform other peers where the object code and Corresponding Source of the work are being offered to the general public at no charge under subsection 6d.
A separable portion of the object code, whose source code is excluded from the Corresponding Source as a System Library, need not be included in conveying the object code work.
>>>>>>> 549c928a

A "User Product" is either (1) a "consumer product", which means any tangible personal property which is normally used for personal, family, or household purposes, or (2) anything designed or sold for incorporation into a dwelling. In determining whether a product is a consumer product, doubtful cases shall be resolved in favor of coverage. For a particular product received by a particular user, "normally used" refers to a typical or common use of that class of product, regardless of the status of the particular user or of the way in which the particular user actually uses, or expects or is expected to use, the product. A product is a consumer product regardless of whether the product has substantial commercial, industrial or non-consumer uses, unless such uses represent the only significant mode of use of the product.

"Installation Information" for a User Product means any methods, procedures, authorization keys, or other information required to install and execute modified versions of a covered work in that User Product from a modified version of its Corresponding Source. The information must suffice to ensure that the continued functioning of the modified object code is in no case prevented or interfered with solely because modification has been made.

If you convey an object code work under this section in, or with, or specifically for use in, a User Product, and the conveying occurs as part of a transaction in which the right of possession and use of the User Product is transferred to the recipient in perpetuity or for a fixed term (regardless of how the transaction is characterized), the Corresponding Source conveyed under this section must be accompanied by the Installation Information. But this requirement does not apply if neither you nor any third party retains the ability to install modified object code on the User Product (for example, the work has been installed in ROM).

The requirement to provide Installation Information does not include a requirement to continue to provide support service, warranty, or updates for a work that has been modified or installed by the recipient, or for the User Product in which it has been modified or installed. Access to a network may be denied when the modification itself materially and adversely affects the operation of the network or violates the rules and protocols for communication across the network.

Corresponding Source conveyed, and Installation Information provided, in accord with this section must be in a format that is publicly documented (and with an implementation available to the public in source code form), and must require no special password or key for unpacking, reading or copying.

<<<<<<< HEAD
Additional Terms.
=======
7. Additional Terms.

>>>>>>> 549c928a
"Additional permissions" are terms that supplement the terms of this License by making exceptions from one or more of its conditions. Additional permissions that are applicable to the entire Program shall be treated as though they were included in this License, to the extent that they are valid under applicable law. If additional permissions apply only to part of the Program, that part may be used separately under those permissions, but the entire Program remains governed by this License without regard to the additional permissions.

When you convey a copy of a covered work, you may at your option remove any additional permissions from that copy, or from any part of it. (Additional permissions may be written to require their own removal in certain cases when you modify the work.) You may place additional permissions on material, added by you to a covered work, for which you have or can give appropriate copyright permission.

Notwithstanding any other provision of this License, for material you add to a covered work, you may (if authorized by the copyright holders of that material) supplement the terms of this License with terms:

<<<<<<< HEAD
a) Disclaiming warranty or limiting liability differently from the terms of sections 15 and 16 of this License; or b) Requiring preservation of specified reasonable legal notices or author attributions in that material or in the Appropriate Legal Notices displayed by works containing it; or c) Prohibiting misrepresentation of the origin of that material, or requiring that modified versions of such material be marked in reasonable ways as different from the original version; or d) Limiting the use for publicity purposes of names of licensors or authors of the material; or e) Declining to grant rights under trademark law for use of some trade names, trademarks, or service marks; or f) Requiring indemnification of licensors and authors of that material by anyone who conveys the material (or modified versions of it) with contractual assumptions of liability to the recipient, for any liability that these contractual assumptions directly impose on those licensors and authors. All other non-permissive additional terms are considered "further restrictions" within the meaning of section 10. If the Program as you received it, or any part of it, contains a notice stating that it is governed by this License along with a term that is a further restriction, you may remove that term. If a license document contains a further restriction but permits relicensing or conveying under this License, you may add to a covered work material governed by the terms of that license document, provided that the further restriction does not survive such relicensing or conveying.
=======
a) Disclaiming warranty or limiting liability differently from the terms of sections 15 and 16 of this License; or
b) Requiring preservation of specified reasonable legal notices or author attributions in that material or in the Appropriate Legal Notices displayed by works containing it; or
c) Prohibiting misrepresentation of the origin of that material, or requiring that modified versions of such material be marked in reasonable ways as different from the original version; or
d) Limiting the use for publicity purposes of names of licensors or authors of the material; or
e) Declining to grant rights under trademark law for use of some trade names, trademarks, or service marks; or
f) Requiring indemnification of licensors and authors of that material by anyone who conveys the material (or modified versions of it) with contractual assumptions of liability to the recipient, for any liability that these contractual assumptions directly impose on those licensors and authors.
All other non-permissive additional terms are considered "further restrictions" within the meaning of section 10. If the Program as you received it, or any part of it, contains a notice stating that it is governed by this License along with a term that is a further restriction, you may remove that term. If a license document contains a further restriction but permits relicensing or conveying under this License, you may add to a covered work material governed by the terms of that license document, provided that the further restriction does not survive such relicensing or conveying.
>>>>>>> 549c928a

If you add terms to a covered work in accord with this section, you must place, in the relevant source files, a statement of the additional terms that apply to those files, or a notice indicating where to find the applicable terms.

Additional terms, permissive or non-permissive, may be stated in the form of a separately written license, or stated as exceptions; the above requirements apply either way.

<<<<<<< HEAD
Termination.
=======
8. Termination.

>>>>>>> 549c928a
You may not propagate or modify a covered work except as expressly provided under this License. Any attempt otherwise to propagate or modify it is void, and will automatically terminate your rights under this License (including any patent licenses granted under the third paragraph of section 11).

However, if you cease all violation of this License, then your license from a particular copyright holder is reinstated (a) provisionally, unless and until the copyright holder explicitly and finally terminates your license, and (b) permanently, if the copyright holder fails to notify you of the violation by some reasonable means prior to 60 days after the cessation.

Moreover, your license from a particular copyright holder is reinstated permanently if the copyright holder notifies you of the violation by some reasonable means, this is the first time you have received notice of violation of this License (for any work) from that copyright holder, and you cure the violation prior to 30 days after your receipt of the notice.

Termination of your rights under this section does not terminate the licenses of parties who have received copies or rights from you under this License. If your rights have been terminated and not permanently reinstated, you do not qualify to receive new licenses for the same material under section 10.

<<<<<<< HEAD
Acceptance Not Required for Having Copies.
You are not required to accept this License in order to receive or run a copy of the Program. Ancillary propagation of a covered work occurring solely as a consequence of using peer-to-peer transmission to receive a copy likewise does not require acceptance. However, nothing other than this License grants you permission to propagate or modify any covered work. These actions infringe copyright if you do not accept this License. Therefore, by modifying or propagating a covered work, you indicate your acceptance of this License to do so.

Automatic Licensing of Downstream Recipients.
=======
9. Acceptance Not Required for Having Copies.

You are not required to accept this License in order to receive or run a copy of the Program. Ancillary propagation of a covered work occurring solely as a consequence of using peer-to-peer transmission to receive a copy likewise does not require acceptance. However, nothing other than this License grants you permission to propagate or modify any covered work. These actions infringe copyright if you do not accept this License. Therefore, by modifying or propagating a covered work, you indicate your acceptance of this License to do so.

10. Automatic Licensing of Downstream Recipients.

>>>>>>> 549c928a
Each time you convey a covered work, the recipient automatically receives a license from the original licensors, to run, modify and propagate that work, subject to this License. You are not responsible for enforcing compliance by third parties with this License.

An "entity transaction" is a transaction transferring control of an organization, or substantially all assets of one, or subdividing an organization, or merging organizations. If propagation of a covered work results from an entity transaction, each party to that transaction who receives a copy of the work also receives whatever licenses to the work the party's predecessor in interest had or could give under the previous paragraph, plus a right to possession of the Corresponding Source of the work from the predecessor in interest, if the predecessor has it or can get it with reasonable efforts.

You may not impose any further restrictions on the exercise of the rights granted or affirmed under this License. For example, you may not impose a license fee, royalty, or other charge for exercise of rights granted under this License, and you may not initiate litigation (including a cross-claim or counterclaim in a lawsuit) alleging that any patent claim is infringed by making, using, selling, offering for sale, or importing the Program or any portion of it.

<<<<<<< HEAD
Patents.
=======
11. Patents.

>>>>>>> 549c928a
A "contributor" is a copyright holder who authorizes use under this License of the Program or a work on which the Program is based. The work thus licensed is called the contributor's "contributor version".

A contributor's "essential patent claims" are all patent claims owned or controlled by the contributor, whether already acquired or hereafter acquired, that would be infringed by some manner, permitted by this License, of making, using, or selling its contributor version, but do not include claims that would be infringed only as a consequence of further modification of the contributor version. For purposes of this definition, "control" includes the right to grant patent sublicenses in a manner consistent with the requirements of this License.

Each contributor grants you a non-exclusive, worldwide, royalty-free patent license under the contributor's essential patent claims, to make, use, sell, offer for sale, import and otherwise run, modify and propagate the contents of its contributor version.

In the following three paragraphs, a "patent license" is any express agreement or commitment, however denominated, not to enforce a patent (such as an express permission to practice a patent or covenant not to sue for patent infringement). To "grant" such a patent license to a party means to make such an agreement or commitment not to enforce a patent against the party.

If you convey a covered work, knowingly relying on a patent license, and the Corresponding Source of the work is not available for anyone to copy, free of charge and under the terms of this License, through a publicly available network server or other readily accessible means, then you must either (1) cause the Corresponding Source to be so available, or (2) arrange to deprive yourself of the benefit of the patent license for this particular work, or (3) arrange, in a manner consistent with the requirements of this License, to extend the patent license to downstream recipients. "Knowingly relying" means you have actual knowledge that, but for the patent license, your conveying the covered work in a country, or your recipient's use of the covered work in a country, would infringe one or more identifiable patents in that country that you have reason to believe are valid.

If, pursuant to or in connection with a single transaction or arrangement, you convey, or propagate by procuring conveyance of, a covered work, and grant a patent license to some of the parties receiving the covered work authorizing them to use, propagate, modify or convey a specific copy of the covered work, then the patent license you grant is automatically extended to all recipients of the covered work and works based on it.

A patent license is "discriminatory" if it does not include within the scope of its coverage, prohibits the exercise of, or is conditioned on the non-exercise of one or more of the rights that are specifically granted under this License. You may not convey a covered work if you are a party to an arrangement with a third party that is in the business of distributing software, under which you make payment to the third party based on the extent of your activity of conveying the work, and under which the third party grants, to any of the parties who would receive the covered work from you, a discriminatory patent license (a) in connection with copies of the covered work conveyed by you (or copies made from those copies), or (b) primarily for and in connection with specific products or compilations that contain the covered work, unless you entered into that arrangement, or that patent license was granted, prior to 28 March 2007.

Nothing in this License shall be construed as excluding or limiting any implied license or other defenses to infringement that may otherwise be available to you under applicable patent law.

<<<<<<< HEAD
No Surrender of Others' Freedom.
If conditions are imposed on you (whether by court order, agreement or otherwise) that contradict the conditions of this License, they do not excuse you from the conditions of this License. If you cannot convey a covered work so as to satisfy simultaneously your obligations under this License and any other pertinent obligations, then as a consequence you may not convey it at all. For example, if you agree to terms that obligate you to collect a royalty for further conveying from those to whom you convey the Program, the only way you could satisfy both those terms and this License would be to refrain entirely from conveying the Program.

Remote Network Interaction; Use with the GNU General Public License.
=======
12. No Surrender of Others' Freedom.

If conditions are imposed on you (whether by court order, agreement or otherwise) that contradict the conditions of this License, they do not excuse you from the conditions of this License. If you cannot convey a covered work so as to satisfy simultaneously your obligations under this License and any other pertinent obligations, then as a consequence you may not convey it at all. For example, if you agree to terms that obligate you to collect a royalty for further conveying from those to whom you convey the Program, the only way you could satisfy both those terms and this License would be to refrain entirely from conveying the Program.

13. Remote Network Interaction; Use with the GNU General Public License.

>>>>>>> 549c928a
Notwithstanding any other provision of this License, if you modify the Program, your modified version must prominently offer all users interacting with it remotely through a computer network (if your version supports such interaction) an opportunity to receive the Corresponding Source of your version by providing access to the Corresponding Source from a network server at no charge, through some standard or customary means of facilitating copying of software. This Corresponding Source shall include the Corresponding Source for any work covered by version 3 of the GNU General Public License that is incorporated pursuant to the following paragraph.

Notwithstanding any other provision of this License, you have permission to link or combine any covered work with a work licensed under version 3 of the GNU General Public License into a single combined work, and to convey the resulting work. The terms of this License will continue to apply to the part which is the covered work, but the work with which it is combined will remain governed by version 3 of the GNU General Public License.

<<<<<<< HEAD
Revised Versions of this License.
=======
14. Revised Versions of this License.

>>>>>>> 549c928a
The Free Software Foundation may publish revised and/or new versions of the GNU Affero General Public License from time to time. Such new versions will be similar in spirit to the present version, but may differ in detail to address new problems or concerns.

Each version is given a distinguishing version number. If the Program specifies that a certain numbered version of the GNU Affero General Public License "or any later version" applies to it, you have the option of following the terms and conditions either of that numbered version or of any later version published by the Free Software Foundation. If the Program does not specify a version number of the GNU Affero General Public License, you may choose any version ever published by the Free Software Foundation.

If the Program specifies that a proxy can decide which future versions of the GNU Affero General Public License can be used, that proxy's public statement of acceptance of a version permanently authorizes you to choose that version for the Program.

Later license versions may give you additional or different permissions. However, no additional obligations are imposed on any author or copyright holder as a result of your choosing to follow a later version.

<<<<<<< HEAD
Disclaimer of Warranty.
THERE IS NO WARRANTY FOR THE PROGRAM, TO THE EXTENT PERMITTED BY APPLICABLE LAW. EXCEPT WHEN OTHERWISE STATED IN WRITING THE COPYRIGHT HOLDERS AND/OR OTHER PARTIES PROVIDE THE PROGRAM "AS IS" WITHOUT WARRANTY OF ANY KIND, EITHER EXPRESSED OR IMPLIED, INCLUDING, BUT NOT LIMITED TO, THE IMPLIED WARRANTIES OF MERCHANTABILITY AND FITNESS FOR A PARTICULAR PURPOSE. THE ENTIRE RISK AS TO THE QUALITY AND PERFORMANCE OF THE PROGRAM IS WITH YOU. SHOULD THE PROGRAM PROVE DEFECTIVE, YOU ASSUME THE COST OF ALL NECESSARY SERVICING, REPAIR OR CORRECTION.

Limitation of Liability.
IN NO EVENT UNLESS REQUIRED BY APPLICABLE LAW OR AGREED TO IN WRITING WILL ANY COPYRIGHT HOLDER, OR ANY OTHER PARTY WHO MODIFIES AND/OR CONVEYS THE PROGRAM AS PERMITTED ABOVE, BE LIABLE TO YOU FOR DAMAGES, INCLUDING ANY GENERAL, SPECIAL, INCIDENTAL OR CONSEQUENTIAL DAMAGES ARISING OUT OF THE USE OR INABILITY TO USE THE PROGRAM (INCLUDING BUT NOT LIMITED TO LOSS OF DATA OR DATA BEING RENDERED INACCURATE OR LOSSES SUSTAINED BY YOU OR THIRD PARTIES OR A FAILURE OF THE PROGRAM TO OPERATE WITH ANY OTHER PROGRAMS), EVEN IF SUCH HOLDER OR OTHER PARTY HAS BEEN ADVISED OF THE POSSIBILITY OF SUCH DAMAGES.

Interpretation of Sections 15 and 16.
=======
15. Disclaimer of Warranty.

THERE IS NO WARRANTY FOR THE PROGRAM, TO THE EXTENT PERMITTED BY APPLICABLE LAW. EXCEPT WHEN OTHERWISE STATED IN WRITING THE COPYRIGHT HOLDERS AND/OR OTHER PARTIES PROVIDE THE PROGRAM "AS IS" WITHOUT WARRANTY OF ANY KIND, EITHER EXPRESSED OR IMPLIED, INCLUDING, BUT NOT LIMITED TO, THE IMPLIED WARRANTIES OF MERCHANTABILITY AND FITNESS FOR A PARTICULAR PURPOSE. THE ENTIRE RISK AS TO THE QUALITY AND PERFORMANCE OF THE PROGRAM IS WITH YOU. SHOULD THE PROGRAM PROVE DEFECTIVE, YOU ASSUME THE COST OF ALL NECESSARY SERVICING, REPAIR OR CORRECTION.

16. Limitation of Liability.

IN NO EVENT UNLESS REQUIRED BY APPLICABLE LAW OR AGREED TO IN WRITING WILL ANY COPYRIGHT HOLDER, OR ANY OTHER PARTY WHO MODIFIES AND/OR CONVEYS THE PROGRAM AS PERMITTED ABOVE, BE LIABLE TO YOU FOR DAMAGES, INCLUDING ANY GENERAL, SPECIAL, INCIDENTAL OR CONSEQUENTIAL DAMAGES ARISING OUT OF THE USE OR INABILITY TO USE THE PROGRAM (INCLUDING BUT NOT LIMITED TO LOSS OF DATA OR DATA BEING RENDERED INACCURATE OR LOSSES SUSTAINED BY YOU OR THIRD PARTIES OR A FAILURE OF THE PROGRAM TO OPERATE WITH ANY OTHER PROGRAMS), EVEN IF SUCH HOLDER OR OTHER PARTY HAS BEEN ADVISED OF THE POSSIBILITY OF SUCH DAMAGES.

17. Interpretation of Sections 15 and 16.

>>>>>>> 549c928a
If the disclaimer of warranty and limitation of liability provided above cannot be given local legal effect according to their terms, reviewing courts shall apply local law that most closely approximates an absolute waiver of all civil liability in connection with the Program, unless a warranty or assumption of liability accompanies a copy of the Program in return for a fee.

END OF TERMS AND CONDITIONS<|MERGE_RESOLUTION|>--- conflicted
+++ resolved
@@ -2,12 +2,7 @@
 
 Version 3, 19 November 2007
 
-<<<<<<< HEAD
-Copyright © 2007 Free Software Foundation, Inc. http://fsf.org/ Everyone is permitted to copy and distribute verbatim copies of this license document, but changing it is not allowed.
-=======
-Copyright © 2007 Free Software Foundation, Inc. <http://fsf.org/> 
-Everyone is permitted to copy and distribute verbatim copies of this license document, but changing it is not allowed.
->>>>>>> 549c928a
+Copyright © 2017 CiviWiki. Everyone is permitted to copy and distribute verbatim copies of this license document, but changing it is not allowed.
 
 Preamble
 
@@ -29,12 +24,7 @@
 
 TERMS AND CONDITIONS
 
-<<<<<<< HEAD
 Definitions.
-=======
-0. Definitions.
-
->>>>>>> 549c928a
 "This License" refers to version 3 of the GNU Affero General Public License.
 
 "Copyright" also means copyright-like laws that apply to other kinds of works, such as semiconductor masks.
@@ -51,12 +41,7 @@
 
 An interactive user interface displays "Appropriate Legal Notices" to the extent that it includes a convenient and prominently visible feature that (1) displays an appropriate copyright notice, and (2) tells the user that there is no warranty for the work (except to the extent that warranties are provided), that licensees may convey the work under this License, and how to view a copy of this License. If the interface presents a list of user commands or options, such as a menu, a prominent item in the list meets this criterion.
 
-<<<<<<< HEAD
 Source Code.
-=======
-1. Source Code.
-
->>>>>>> 549c928a
 The "source code" for a work means the preferred form of the work for making modifications to it. "Object code" means any non-source form of a work.
 
 A "Standard Interface" means an interface that either is an official standard defined by a recognized standards body, or, in the case of interfaces specified for a particular programming language, one that is widely used among developers working in that language.
@@ -69,39 +54,23 @@
 
 The Corresponding Source for a work in source code form is that same work.
 
-<<<<<<< HEAD
 Basic Permissions.
-=======
-2. Basic Permissions.
-
->>>>>>> 549c928a
 All rights granted under this License are granted for the term of copyright on the Program, and are irrevocable provided the stated conditions are met. This License explicitly affirms your unlimited permission to run the unmodified Program. The output from running a covered work is covered by this License only if the output, given its content, constitutes a covered work. This License acknowledges your rights of fair use or other equivalent, as provided by copyright law.
 
 You may make, run and propagate covered works that you do not convey, without conditions so long as your license otherwise remains in force. You may convey covered works to others for the sole purpose of having them make modifications exclusively for you, or provide you with facilities for running those works, provided that you comply with the terms of this License in conveying all material for which you do not control copyright. Those thus making or running the covered works for you must do so exclusively on your behalf, under your direction and control, on terms that prohibit them from making any copies of your copyrighted material outside their relationship with you.
 
 Conveying under any other circumstances is permitted solely under the conditions stated below. Sublicensing is not allowed; section 10 makes it unnecessary.
 
-<<<<<<< HEAD
 Protecting Users' Legal Rights From Anti-Circumvention Law.
-=======
-3. Protecting Users' Legal Rights From Anti-Circumvention Law.
-
->>>>>>> 549c928a
 No covered work shall be deemed part of an effective technological measure under any applicable law fulfilling obligations under article 11 of the WIPO copyright treaty adopted on 20 December 1996, or similar laws prohibiting or restricting circumvention of such measures.
 
 When you convey a covered work, you waive any legal power to forbid circumvention of technological measures to the extent such circumvention is effected by exercising rights under this License with respect to the covered work, and you disclaim any intention to limit operation or modification of the work as a means of enforcing, against the work's users, your or third parties' legal rights to forbid circumvention of technological measures.
 
-<<<<<<< HEAD
 Conveying Verbatim Copies.
-=======
-4. Conveying Verbatim Copies.
-
->>>>>>> 549c928a
 You may convey verbatim copies of the Program's source code as you receive it, in any medium, provided that you conspicuously and appropriately publish on each copy an appropriate copyright notice; keep intact all notices stating that this License and any non-permissive terms added in accord with section 7 apply to the code; keep intact all notices of the absence of any warranty; and give all recipients a copy of this License along with the Program.
 
 You may charge any price or no price for each copy that you convey, and you may offer support or warranty protection for a fee.
 
-<<<<<<< HEAD
 Conveying Modified Source Versions.
 You may convey a work based on the Program, or the modifications to produce it from the Program, in the form of source code under the terms of section 4, provided that you also meet all of these conditions:
 
@@ -111,28 +80,6 @@
 You may convey a covered work in object code form under the terms of sections 4 and 5, provided that you also convey the machine-readable Corresponding Source under the terms of this License, in one of these ways:
 
 a) Convey the object code in, or embodied in, a physical product (including a physical distribution medium), accompanied by the Corresponding Source fixed on a durable physical medium customarily used for software interchange. b) Convey the object code in, or embodied in, a physical product (including a physical distribution medium), accompanied by a written offer, valid for at least three years and valid for as long as you offer spare parts or customer support for that product model, to give anyone who possesses the object code either (1) a copy of the Corresponding Source for all the software in the product that is covered by this License, on a durable physical medium customarily used for software interchange, for a price no more than your reasonable cost of physically performing this conveying of source, or (2) access to copy the Corresponding Source from a network server at no charge. c) Convey individual copies of the object code with a copy of the written offer to provide the Corresponding Source. This alternative is allowed only occasionally and noncommercially, and only if you received the object code with such an offer, in accord with subsection 6b. d) Convey the object code by offering access from a designated place (gratis or for a charge), and offer equivalent access to the Corresponding Source in the same way through the same place at no further charge. You need not require recipients to copy the Corresponding Source along with the object code. If the place to copy the object code is a network server, the Corresponding Source may be on a different server (operated by you or a third party) that supports equivalent copying facilities, provided you maintain clear directions next to the object code saying where to find the Corresponding Source. Regardless of what server hosts the Corresponding Source, you remain obligated to ensure that it is available for as long as needed to satisfy these requirements. e) Convey the object code using peer-to-peer transmission, provided you inform other peers where the object code and Corresponding Source of the work are being offered to the general public at no charge under subsection 6d. A separable portion of the object code, whose source code is excluded from the Corresponding Source as a System Library, need not be included in conveying the object code work.
-=======
-5. Conveying Modified Source Versions.
-
-You may convey a work based on the Program, or the modifications to produce it from the Program, in the form of source code under the terms of section 4, provided that you also meet all of these conditions:
-
-a) The work must carry prominent notices stating that you modified it, and giving a relevant date.
-b) The work must carry prominent notices stating that it is released under this License and any conditions added under section 7. This requirement modifies the requirement in section 4 to "keep intact all notices".
-c) You must license the entire work, as a whole, under this License to anyone who comes into possession of a copy. This License will therefore apply, along with any applicable section 7 additional terms, to the whole of the work, and all its parts, regardless of how they are packaged. This License gives no permission to license the work in any other way, but it does not invalidate such permission if you have separately received it.
-d) If the work has interactive user interfaces, each must display Appropriate Legal Notices; however, if the Program has interactive interfaces that do not display Appropriate Legal Notices, your work need not make them do so.
-A compilation of a covered work with other separate and independent works, which are not by their nature extensions of the covered work, and which are not combined with it such as to form a larger program, in or on a volume of a storage or distribution medium, is called an "aggregate" if the compilation and its resulting copyright are not used to limit the access or legal rights of the compilation's users beyond what the individual works permit. Inclusion of a covered work in an aggregate does not cause this License to apply to the other parts of the aggregate.
-
-6. Conveying Non-Source Forms.
-
-You may convey a covered work in object code form under the terms of sections 4 and 5, provided that you also convey the machine-readable Corresponding Source under the terms of this License, in one of these ways:
-
-a) Convey the object code in, or embodied in, a physical product (including a physical distribution medium), accompanied by the Corresponding Source fixed on a durable physical medium customarily used for software interchange.
-b) Convey the object code in, or embodied in, a physical product (including a physical distribution medium), accompanied by a written offer, valid for at least three years and valid for as long as you offer spare parts or customer support for that product model, to give anyone who possesses the object code either (1) a copy of the Corresponding Source for all the software in the product that is covered by this License, on a durable physical medium customarily used for software interchange, for a price no more than your reasonable cost of physically performing this conveying of source, or (2) access to copy the Corresponding Source from a network server at no charge.
-c) Convey individual copies of the object code with a copy of the written offer to provide the Corresponding Source. This alternative is allowed only occasionally and noncommercially, and only if you received the object code with such an offer, in accord with subsection 6b.
-d) Convey the object code by offering access from a designated place (gratis or for a charge), and offer equivalent access to the Corresponding Source in the same way through the same place at no further charge. You need not require recipients to copy the Corresponding Source along with the object code. If the place to copy the object code is a network server, the Corresponding Source may be on a different server (operated by you or a third party) that supports equivalent copying facilities, provided you maintain clear directions next to the object code saying where to find the Corresponding Source. Regardless of what server hosts the Corresponding Source, you remain obligated to ensure that it is available for as long as needed to satisfy these requirements.
-e) Convey the object code using peer-to-peer transmission, provided you inform other peers where the object code and Corresponding Source of the work are being offered to the general public at no charge under subsection 6d.
-A separable portion of the object code, whose source code is excluded from the Corresponding Source as a System Library, need not be included in conveying the object code work.
->>>>>>> 549c928a
 
 A "User Product" is either (1) a "consumer product", which means any tangible personal property which is normally used for personal, family, or household purposes, or (2) anything designed or sold for incorporation into a dwelling. In determining whether a product is a consumer product, doubtful cases shall be resolved in favor of coverage. For a particular product received by a particular user, "normally used" refers to a typical or common use of that class of product, regardless of the status of the particular user or of the way in which the particular user actually uses, or expects or is expected to use, the product. A product is a consumer product regardless of whether the product has substantial commercial, industrial or non-consumer uses, unless such uses represent the only significant mode of use of the product.
 
@@ -144,40 +91,20 @@
 
 Corresponding Source conveyed, and Installation Information provided, in accord with this section must be in a format that is publicly documented (and with an implementation available to the public in source code form), and must require no special password or key for unpacking, reading or copying.
 
-<<<<<<< HEAD
 Additional Terms.
-=======
-7. Additional Terms.
-
->>>>>>> 549c928a
 "Additional permissions" are terms that supplement the terms of this License by making exceptions from one or more of its conditions. Additional permissions that are applicable to the entire Program shall be treated as though they were included in this License, to the extent that they are valid under applicable law. If additional permissions apply only to part of the Program, that part may be used separately under those permissions, but the entire Program remains governed by this License without regard to the additional permissions.
 
 When you convey a copy of a covered work, you may at your option remove any additional permissions from that copy, or from any part of it. (Additional permissions may be written to require their own removal in certain cases when you modify the work.) You may place additional permissions on material, added by you to a covered work, for which you have or can give appropriate copyright permission.
 
 Notwithstanding any other provision of this License, for material you add to a covered work, you may (if authorized by the copyright holders of that material) supplement the terms of this License with terms:
 
-<<<<<<< HEAD
 a) Disclaiming warranty or limiting liability differently from the terms of sections 15 and 16 of this License; or b) Requiring preservation of specified reasonable legal notices or author attributions in that material or in the Appropriate Legal Notices displayed by works containing it; or c) Prohibiting misrepresentation of the origin of that material, or requiring that modified versions of such material be marked in reasonable ways as different from the original version; or d) Limiting the use for publicity purposes of names of licensors or authors of the material; or e) Declining to grant rights under trademark law for use of some trade names, trademarks, or service marks; or f) Requiring indemnification of licensors and authors of that material by anyone who conveys the material (or modified versions of it) with contractual assumptions of liability to the recipient, for any liability that these contractual assumptions directly impose on those licensors and authors. All other non-permissive additional terms are considered "further restrictions" within the meaning of section 10. If the Program as you received it, or any part of it, contains a notice stating that it is governed by this License along with a term that is a further restriction, you may remove that term. If a license document contains a further restriction but permits relicensing or conveying under this License, you may add to a covered work material governed by the terms of that license document, provided that the further restriction does not survive such relicensing or conveying.
-=======
-a) Disclaiming warranty or limiting liability differently from the terms of sections 15 and 16 of this License; or
-b) Requiring preservation of specified reasonable legal notices or author attributions in that material or in the Appropriate Legal Notices displayed by works containing it; or
-c) Prohibiting misrepresentation of the origin of that material, or requiring that modified versions of such material be marked in reasonable ways as different from the original version; or
-d) Limiting the use for publicity purposes of names of licensors or authors of the material; or
-e) Declining to grant rights under trademark law for use of some trade names, trademarks, or service marks; or
-f) Requiring indemnification of licensors and authors of that material by anyone who conveys the material (or modified versions of it) with contractual assumptions of liability to the recipient, for any liability that these contractual assumptions directly impose on those licensors and authors.
-All other non-permissive additional terms are considered "further restrictions" within the meaning of section 10. If the Program as you received it, or any part of it, contains a notice stating that it is governed by this License along with a term that is a further restriction, you may remove that term. If a license document contains a further restriction but permits relicensing or conveying under this License, you may add to a covered work material governed by the terms of that license document, provided that the further restriction does not survive such relicensing or conveying.
->>>>>>> 549c928a
 
 If you add terms to a covered work in accord with this section, you must place, in the relevant source files, a statement of the additional terms that apply to those files, or a notice indicating where to find the applicable terms.
 
 Additional terms, permissive or non-permissive, may be stated in the form of a separately written license, or stated as exceptions; the above requirements apply either way.
 
-<<<<<<< HEAD
 Termination.
-=======
-8. Termination.
-
->>>>>>> 549c928a
 You may not propagate or modify a covered work except as expressly provided under this License. Any attempt otherwise to propagate or modify it is void, and will automatically terminate your rights under this License (including any patent licenses granted under the third paragraph of section 11).
 
 However, if you cease all violation of this License, then your license from a particular copyright holder is reinstated (a) provisionally, unless and until the copyright holder explicitly and finally terminates your license, and (b) permanently, if the copyright holder fails to notify you of the violation by some reasonable means prior to 60 days after the cessation.
@@ -186,31 +113,17 @@
 
 Termination of your rights under this section does not terminate the licenses of parties who have received copies or rights from you under this License. If your rights have been terminated and not permanently reinstated, you do not qualify to receive new licenses for the same material under section 10.
 
-<<<<<<< HEAD
 Acceptance Not Required for Having Copies.
 You are not required to accept this License in order to receive or run a copy of the Program. Ancillary propagation of a covered work occurring solely as a consequence of using peer-to-peer transmission to receive a copy likewise does not require acceptance. However, nothing other than this License grants you permission to propagate or modify any covered work. These actions infringe copyright if you do not accept this License. Therefore, by modifying or propagating a covered work, you indicate your acceptance of this License to do so.
 
 Automatic Licensing of Downstream Recipients.
-=======
-9. Acceptance Not Required for Having Copies.
-
-You are not required to accept this License in order to receive or run a copy of the Program. Ancillary propagation of a covered work occurring solely as a consequence of using peer-to-peer transmission to receive a copy likewise does not require acceptance. However, nothing other than this License grants you permission to propagate or modify any covered work. These actions infringe copyright if you do not accept this License. Therefore, by modifying or propagating a covered work, you indicate your acceptance of this License to do so.
-
-10. Automatic Licensing of Downstream Recipients.
-
->>>>>>> 549c928a
 Each time you convey a covered work, the recipient automatically receives a license from the original licensors, to run, modify and propagate that work, subject to this License. You are not responsible for enforcing compliance by third parties with this License.
 
 An "entity transaction" is a transaction transferring control of an organization, or substantially all assets of one, or subdividing an organization, or merging organizations. If propagation of a covered work results from an entity transaction, each party to that transaction who receives a copy of the work also receives whatever licenses to the work the party's predecessor in interest had or could give under the previous paragraph, plus a right to possession of the Corresponding Source of the work from the predecessor in interest, if the predecessor has it or can get it with reasonable efforts.
 
 You may not impose any further restrictions on the exercise of the rights granted or affirmed under this License. For example, you may not impose a license fee, royalty, or other charge for exercise of rights granted under this License, and you may not initiate litigation (including a cross-claim or counterclaim in a lawsuit) alleging that any patent claim is infringed by making, using, selling, offering for sale, or importing the Program or any portion of it.
 
-<<<<<<< HEAD
 Patents.
-=======
-11. Patents.
-
->>>>>>> 549c928a
 A "contributor" is a copyright holder who authorizes use under this License of the Program or a work on which the Program is based. The work thus licensed is called the contributor's "contributor version".
 
 A contributor's "essential patent claims" are all patent claims owned or controlled by the contributor, whether already acquired or hereafter acquired, that would be infringed by some manner, permitted by this License, of making, using, or selling its contributor version, but do not include claims that would be infringed only as a consequence of further modification of the contributor version. For purposes of this definition, "control" includes the right to grant patent sublicenses in a manner consistent with the requirements of this License.
@@ -227,29 +140,15 @@
 
 Nothing in this License shall be construed as excluding or limiting any implied license or other defenses to infringement that may otherwise be available to you under applicable patent law.
 
-<<<<<<< HEAD
 No Surrender of Others' Freedom.
 If conditions are imposed on you (whether by court order, agreement or otherwise) that contradict the conditions of this License, they do not excuse you from the conditions of this License. If you cannot convey a covered work so as to satisfy simultaneously your obligations under this License and any other pertinent obligations, then as a consequence you may not convey it at all. For example, if you agree to terms that obligate you to collect a royalty for further conveying from those to whom you convey the Program, the only way you could satisfy both those terms and this License would be to refrain entirely from conveying the Program.
 
 Remote Network Interaction; Use with the GNU General Public License.
-=======
-12. No Surrender of Others' Freedom.
-
-If conditions are imposed on you (whether by court order, agreement or otherwise) that contradict the conditions of this License, they do not excuse you from the conditions of this License. If you cannot convey a covered work so as to satisfy simultaneously your obligations under this License and any other pertinent obligations, then as a consequence you may not convey it at all. For example, if you agree to terms that obligate you to collect a royalty for further conveying from those to whom you convey the Program, the only way you could satisfy both those terms and this License would be to refrain entirely from conveying the Program.
-
-13. Remote Network Interaction; Use with the GNU General Public License.
-
->>>>>>> 549c928a
 Notwithstanding any other provision of this License, if you modify the Program, your modified version must prominently offer all users interacting with it remotely through a computer network (if your version supports such interaction) an opportunity to receive the Corresponding Source of your version by providing access to the Corresponding Source from a network server at no charge, through some standard or customary means of facilitating copying of software. This Corresponding Source shall include the Corresponding Source for any work covered by version 3 of the GNU General Public License that is incorporated pursuant to the following paragraph.
 
 Notwithstanding any other provision of this License, you have permission to link or combine any covered work with a work licensed under version 3 of the GNU General Public License into a single combined work, and to convey the resulting work. The terms of this License will continue to apply to the part which is the covered work, but the work with which it is combined will remain governed by version 3 of the GNU General Public License.
 
-<<<<<<< HEAD
 Revised Versions of this License.
-=======
-14. Revised Versions of this License.
-
->>>>>>> 549c928a
 The Free Software Foundation may publish revised and/or new versions of the GNU Affero General Public License from time to time. Such new versions will be similar in spirit to the present version, but may differ in detail to address new problems or concerns.
 
 Each version is given a distinguishing version number. If the Program specifies that a certain numbered version of the GNU Affero General Public License "or any later version" applies to it, you have the option of following the terms and conditions either of that numbered version or of any later version published by the Free Software Foundation. If the Program does not specify a version number of the GNU Affero General Public License, you may choose any version ever published by the Free Software Foundation.
@@ -258,7 +157,6 @@
 
 Later license versions may give you additional or different permissions. However, no additional obligations are imposed on any author or copyright holder as a result of your choosing to follow a later version.
 
-<<<<<<< HEAD
 Disclaimer of Warranty.
 THERE IS NO WARRANTY FOR THE PROGRAM, TO THE EXTENT PERMITTED BY APPLICABLE LAW. EXCEPT WHEN OTHERWISE STATED IN WRITING THE COPYRIGHT HOLDERS AND/OR OTHER PARTIES PROVIDE THE PROGRAM "AS IS" WITHOUT WARRANTY OF ANY KIND, EITHER EXPRESSED OR IMPLIED, INCLUDING, BUT NOT LIMITED TO, THE IMPLIED WARRANTIES OF MERCHANTABILITY AND FITNESS FOR A PARTICULAR PURPOSE. THE ENTIRE RISK AS TO THE QUALITY AND PERFORMANCE OF THE PROGRAM IS WITH YOU. SHOULD THE PROGRAM PROVE DEFECTIVE, YOU ASSUME THE COST OF ALL NECESSARY SERVICING, REPAIR OR CORRECTION.
 
@@ -266,18 +164,6 @@
 IN NO EVENT UNLESS REQUIRED BY APPLICABLE LAW OR AGREED TO IN WRITING WILL ANY COPYRIGHT HOLDER, OR ANY OTHER PARTY WHO MODIFIES AND/OR CONVEYS THE PROGRAM AS PERMITTED ABOVE, BE LIABLE TO YOU FOR DAMAGES, INCLUDING ANY GENERAL, SPECIAL, INCIDENTAL OR CONSEQUENTIAL DAMAGES ARISING OUT OF THE USE OR INABILITY TO USE THE PROGRAM (INCLUDING BUT NOT LIMITED TO LOSS OF DATA OR DATA BEING RENDERED INACCURATE OR LOSSES SUSTAINED BY YOU OR THIRD PARTIES OR A FAILURE OF THE PROGRAM TO OPERATE WITH ANY OTHER PROGRAMS), EVEN IF SUCH HOLDER OR OTHER PARTY HAS BEEN ADVISED OF THE POSSIBILITY OF SUCH DAMAGES.
 
 Interpretation of Sections 15 and 16.
-=======
-15. Disclaimer of Warranty.
-
-THERE IS NO WARRANTY FOR THE PROGRAM, TO THE EXTENT PERMITTED BY APPLICABLE LAW. EXCEPT WHEN OTHERWISE STATED IN WRITING THE COPYRIGHT HOLDERS AND/OR OTHER PARTIES PROVIDE THE PROGRAM "AS IS" WITHOUT WARRANTY OF ANY KIND, EITHER EXPRESSED OR IMPLIED, INCLUDING, BUT NOT LIMITED TO, THE IMPLIED WARRANTIES OF MERCHANTABILITY AND FITNESS FOR A PARTICULAR PURPOSE. THE ENTIRE RISK AS TO THE QUALITY AND PERFORMANCE OF THE PROGRAM IS WITH YOU. SHOULD THE PROGRAM PROVE DEFECTIVE, YOU ASSUME THE COST OF ALL NECESSARY SERVICING, REPAIR OR CORRECTION.
-
-16. Limitation of Liability.
-
-IN NO EVENT UNLESS REQUIRED BY APPLICABLE LAW OR AGREED TO IN WRITING WILL ANY COPYRIGHT HOLDER, OR ANY OTHER PARTY WHO MODIFIES AND/OR CONVEYS THE PROGRAM AS PERMITTED ABOVE, BE LIABLE TO YOU FOR DAMAGES, INCLUDING ANY GENERAL, SPECIAL, INCIDENTAL OR CONSEQUENTIAL DAMAGES ARISING OUT OF THE USE OR INABILITY TO USE THE PROGRAM (INCLUDING BUT NOT LIMITED TO LOSS OF DATA OR DATA BEING RENDERED INACCURATE OR LOSSES SUSTAINED BY YOU OR THIRD PARTIES OR A FAILURE OF THE PROGRAM TO OPERATE WITH ANY OTHER PROGRAMS), EVEN IF SUCH HOLDER OR OTHER PARTY HAS BEEN ADVISED OF THE POSSIBILITY OF SUCH DAMAGES.
-
-17. Interpretation of Sections 15 and 16.
-
->>>>>>> 549c928a
 If the disclaimer of warranty and limitation of liability provided above cannot be given local legal effect according to their terms, reviewing courts shall apply local law that most closely approximates an absolute waiver of all civil liability in connection with the Program, unless a warranty or assumption of liability accompanies a copy of the Program in return for a fee.
 
 END OF TERMS AND CONDITIONS