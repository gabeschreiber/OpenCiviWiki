--- conflicted
+++ resolved
@@ -172,12 +172,6 @@
 # Custom User model
 AUTH_USER_MODEL = 'accounts.User'
 
-<<<<<<< HEAD
-APPEND_SLASH = False
-=======
-LOGIN_REDIRECT_URL = '/beta'
-
 APPEND_SLASH = False
 
-DEFAULT_AUTO_FIELD = 'django.db.models.AutoField'
->>>>>>> 2dec5e9b
+DEFAULT_AUTO_FIELD = 'django.db.models.AutoField'