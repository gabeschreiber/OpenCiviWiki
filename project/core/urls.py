--- conflicted
+++ resolved
@@ -22,16 +22,7 @@
 from threads import urls as threads
 
 
-<<<<<<< HEAD
-from threads.views.views import (
-    about_view,
-    support_us_view,
-    how_it_works_view,
-    base_view,
-)
-=======
 from threads.views.views import about_view, support_us_view, how_it_works_view, base_view
->>>>>>> 8687a101
 from core.router import CiviWikiRouter
 
 
@@ -41,13 +32,8 @@
     path("", include("accounts.urls.urls")),
     path("api/", include("accounts.urls.api")),
     path("api/v1/", include((CiviWikiRouter.urls, "api"))),
-<<<<<<< HEAD
     path("api/", include("threads.urls.api")),
     path("", include("threads.urls.urls")),
-=======
-    path("api/", include(threads.urls.api)),
-    path("", include(threads.urls.url)),
->>>>>>> 8687a101
     path(
         "inbox/notifications/",
         include("notifications.urls", namespace="notifications"),
