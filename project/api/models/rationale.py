--- conflicted
+++ resolved
@@ -5,22 +5,14 @@
 
 from django.db import models
 
-<<<<<<< HEAD
 from .representative import Representative
-=======
-from .bill import Bill
->>>>>>> 945af943
 from .vote import Vote
 
 
 class Rationale(models.Model):
-<<<<<<< HEAD
     representative = models.ForeignKey(
         Representative, default=None, null=True, on_delete=models.PROTECT
     )
-=======
-    bill = models.ForeignKey(Bill, default=None, null=True, on_delete=models.PROTECT)
->>>>>>> 945af943
     vote = models.ForeignKey(Vote, default=None, null=True, on_delete=models.PROTECT)
 
     title = models.CharField(max_length=127)
