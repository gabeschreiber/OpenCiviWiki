from accounts.views import (
    PasswordResetCompleteView,
    PasswordResetConfirmView,
    PasswordResetDoneView,
    PasswordResetView,
    ProfileActivationView,
    ProfileFollow,
    ProfileUnfollow,
    RegisterView,
    SettingsView,
<<<<<<< HEAD
    UserFollowers,
=======
    ProfileFollowing,
>>>>>>> a5326dae
    UserProfileView,
    UserCivis,
    expunge_user,
)
from django.contrib.auth import views as auth_views
from django.urls import path

urlpatterns = [
    path(
        "login/",
        auth_views.LoginView.as_view(template_name="accounts/register/login.html"),
        name="accounts_login",
    ),
    path("logout/", auth_views.LogoutView.as_view(), name="accounts_logout"),
    path("register/", RegisterView.as_view(), name="accounts_register"),
    path("settings/", SettingsView.as_view(), name="accounts_settings"),
    path(
        "activate_account/<uidb64>/<token>/",
        ProfileActivationView.as_view(),
        name="accounts_activate",
    ),
    path("profile/<str:username>/", UserProfileView.as_view(), name="profile"),
    path(
        "profile/<str:username>/follow", ProfileFollow.as_view(), name="profile-follow"
    ),
    path(
        "profile/<str:username>/followers",
        UserFollowers.as_view(),
        name="user-followers",
    ),
    path(
        "profile/<str:username>/unfollow",
        ProfileUnfollow.as_view(),
        name="profile-unfollow",
    ),
    path(
        "profile/<str:username>/following",
        ProfileFollowing.as_view(),
        name="profile-following",
    ),
    path(
        "profile/<str:username>/civis/",
        UserCivis.as_view(),
        name="user-civis",
    ),
    path(
        "accounts/password_reset/",
        PasswordResetView.as_view(),
        name="accounts_password_reset",
    ),
    path(
        "accounts/password_reset_done/",
        PasswordResetDoneView.as_view(),
        name="accounts_password_reset_done",
    ),
    path(
        "accounts/password_reset_confirm/<uidb64>/<token>/",
        PasswordResetConfirmView.as_view(),
        name="accounts_password_reset_confirm",
    ),
    path(
        "accounts/password_reset_complete/",
        PasswordResetCompleteView.as_view(),
        name="accounts_password_reset_complete",
    ),
    path("accounts/expunge/", expunge_user, name="expunge_user"),
]<|MERGE_RESOLUTION|>--- conflicted
+++ resolved
@@ -8,11 +8,8 @@
     ProfileUnfollow,
     RegisterView,
     SettingsView,
-<<<<<<< HEAD
     UserFollowers,
-=======
     ProfileFollowing,
->>>>>>> a5326dae
     UserProfileView,
     UserCivis,
     expunge_user,
