--- conflicted
+++ resolved
@@ -1,451 +1,448 @@
-from django.contrib.auth import get_user_model
-from django.forms.models import model_to_dict
-from django.contrib.auth.decorators import login_required
-from django.http import (
-    JsonResponse,
-    HttpResponse,
-    HttpResponseServerError,
-    HttpResponseForbidden,
-    HttpResponseBadRequest,
-)
-
-from rest_framework.viewsets import ModelViewSet
-from rest_framework.decorators import action
-from rest_framework.response import Response
-
-from notifications.signals import notify
-
-from accounts.permissions import IsProfileOwnerOrDuringRegistrationOrReadOnly
-from accounts.serializers import ProfileSerializer, ProfileListSerializer
-from accounts.forms import UpdateProfileImage
-from threads.utils import get_account, json_response
-from threads.models import Thread, Civi, Activity
-from accounts.models import Profile
-from categories.models import Category
-<<<<<<< HEAD
-from threads.serializers import ThreadSerializer, CategorySerializer, CiviSerializer
-=======
-from api.utils import json_response
-from api.serializers import ThreadSerializer, CiviSerializer
-from categories.serializers import CategorySerializer
->>>>>>> 7312b148
-from core.custom_decorators import require_post_params
-
-
-class ProfileViewSet(ModelViewSet):
-
-    """
-    REST API viewset for an Profile
-    retrieve:
-    Return the given user based a username.
-
-    list:
-    Return a list of all the existing users. Only with privileged access.
-    """
-
-    queryset = Profile.objects.all()
-    lookup_field = "user__username"
-    serializer_class = ProfileSerializer
-    http_method_names = ["get", "head", "put", "patch"]
-    permission_classes = (IsProfileOwnerOrDuringRegistrationOrReadOnly,)
-    authentication_classes = ()
-
-    def list(self, request):
-        """ """
-        if self.request.user.is_staff:
-            accounts = Profile.objects.all()
-        else:
-            accounts = Profile.objects.filter(user=self.request.user)
-        serializer = ProfileListSerializer(accounts, many=True)
-        return Response(serializer.data)
-
-    def retrieve(self, request, user__username=None):
-        """ """
-        account = get_account(username=user__username)
-        if self.request.user == account.user:
-            serializer = ProfileSerializer(account)
-        else:
-            serializer = ProfileListSerializer(account)
-        return Response(serializer.data)
-
-    @action(detail=True)
-    def civis(self, request, user__username=None):
-        """
-        Gets the civis of the selected account
-        /accounts/{username}/civis
-        """
-        account = get_account(username=user__username)
-        account_civis = account.civis
-        serializer = CiviSerializer(account_civis, many=True)
-        return Response(serializer.data)
-
-    @action(detail=True)
-    def followers(self, request, user__username=None):
-        """
-        Gets the followers of the selected account
-        /accounts/{username}/followers
-        """
-        account = get_account(username=user__username)
-        account_followers = account.followers.all()
-        serializer = ProfileListSerializer(account_followers, many=True)
-        return Response(serializer.data)
-
-    @action(detail=True)
-    def following(self, request, user__username=None):
-        """
-        Gets the followings of the selected account
-        /accounts/{username}/following
-        """
-        account = get_account(username=user__username)
-        account_followings = account.following.all()
-        serializer = ProfileListSerializer(account_followings, many=True)
-        return Response(serializer.data)
-
-    @action(detail=True)
-    def categories(self, request, user__username=None):
-        """
-        Gets the preferred categories of the selected account
-        /accounts/{username}/categories
-        """
-        account = get_account(username=user__username)
-        account_categories = account.categories
-        serializer = CategorySerializer(account_categories, many=True)
-        return Response(serializer.data)
-
-    @action(detail=True)
-    def threads(self, request, user__username=None):
-        """
-        Gets the preferred categories of the selected account
-        /accounts/{username}/categories
-        """
-        account = get_account(username=user__username)
-        draft_threads = Thread.objects.filter(author=account).exclude(is_draft=False)
-        serializer = ThreadSerializer(
-            draft_threads, many=True, context={"request": request}
-        )
-        return Response(serializer.data)
-
-    @action(detail=True)
-    def drafts(self, request, user__username=None):
-        """
-        Gets the draft threads of the selected account
-        /accounts/{username}/drafts
-        """
-        account = get_account(username=user__username)
-        draft_threads = Thread.objects.filter(author=account, is_draft=False)
-        serializer = ThreadSerializer(
-            draft_threads, many=True, context={"request": request}
-        )
-        return Response(serializer.data)
-
-
-def get_user(request, username):
-    """
-    USAGE:
-        This is used to get a user
-    """
-
-    User = get_user_model()
-
-    try:
-        user = User.objects.get(username=username)
-        profile = Profile.objects.get(user=user)
-
-        return JsonResponse(model_to_dict(profile))
-    except Profile.DoesNotExist as e:
-        return HttpResponseBadRequest(reason=str(e))
-
-
-def get_profile(request, username):
-    """
-    USAGE:
-       This is used to get a user profile
-    """
-
-    User = get_user_model()
-
-    try:
-        user = User.objects.get(username=username)
-        profile = Profile.objects.get(user=user)
-        result = Profile.objects.summarize(profile)
-
-        result["issues"] = []
-        voted_solutions = Activity.objects.filter(
-            account=profile.id, civi__c_type="solution", activity_type__contains="pos"
-        )
-
-        solution_threads = voted_solutions.values("thread__id").distinct()
-
-        for thread_id in solution_threads:
-            t = Thread.objects.get(id=thread_id)
-            solutions = []
-            solution_civis = voted_solutions.filter(thread=thread_id).values_list(
-                "civi__id", flat=True
-            )
-            for civi_id in solution_civis:
-                c = Civi.objects.get(id=civi_id)
-                vote = voted_solutions.get(civi__id=civi_id).activity_type
-                vote_types = {"vote_pos": "Agree", "vote_vpos": "Strongly Agree"}
-                solution_item = {
-                    "id": c.id,
-                    "title": c.title,
-                    "body": c.body,
-                    "user_vote": vote_types.get(vote),
-                }
-                solutions.append(solution_item)
-
-            my_issue_item = {
-                "thread_id": t.id,
-                "thread_title": t.title,
-                "category": t.category.name,
-                "solutions": solutions,
-            }
-            result["issues"].append(my_issue_item)
-
-        if request.user.username != username:
-            ra = Profile.objects.get(user=request.user)
-            if username in ra.following.all():
-                result["follow_state"] = True
-            else:
-                result["follow_state"] = False
-
-        return JsonResponse(result)
-
-    except Profile.DoesNotExist as e:
-        return HttpResponseBadRequest(reason=str(e))
-
-
-def get_card(request, username):
-    """
-    USAGE:
-        This is used to get a card
-    """
-
-    User = get_user_model()
-
-    try:
-        user = User.objects.get(username=username)
-        profile = Profile.objects.get(user=user)
-        result = Profile.objects.card_summarize(
-            profile, Profile.objects.get(user=request.user)
-        )
-        return JsonResponse(result)
-    except User.DoesNotExist:
-        return HttpResponseBadRequest(reason=f"User with username {username} not found")
-    except Profile.DoesNotExist as e:
-        return HttpResponseBadRequest(reason=str(e))
-    except Exception as e:
-        return HttpResponseBadRequest(reason=str(e))
-
-
-def get_feed(request):
-    """
-    USAGE:
-       This is used to get a feed for a user
-    """
-    try:
-        feed_threads = [
-            Thread.objects.summarize(t) for t in Thread.objects.order_by("-created")
-        ]
-
-        return json_response(feed_threads)
-
-    except Exception as e:
-        return HttpResponseBadRequest(reason=str(e))
-
-
-@login_required
-def edit_user(request):
-    """
-    Edit Profile Model
-    """
-    request_data = request.POST
-    user = request.user
-    account = Profile.objects.get(user=user)
-
-    data = {
-        "first_name": request_data.get("first_name", account.first_name),
-        "last_name": request_data.get("last_name", account.last_name),
-        "about_me": request_data.get("about_me", account.about_me),
-    }
-
-    account.__dict__.update(data)
-
-    try:
-        account.save()
-    except Exception as e:
-        # print('EXCEPTION THROWN HERE!! ')
-        return HttpResponseServerError(reason=str(e))
-
-        account.refresh_from_db()
-
-    return JsonResponse(Profile.objects.summarize(account))
-
-
-@login_required
-def upload_profile_image(request):
-    """ This function is used to allow users to upload profile photos """
-    if request.method == "POST":
-        form = UpdateProfileImage(request.POST, request.FILES)
-        if form.is_valid():
-            try:
-                account = Profile.objects.get(user=request.user)
-
-                # Clean up previous image
-                account.profile_image.delete()
-
-                # Upload new image and set as profile picture
-                account.profile_image = form.clean_profile_image()
-                try:
-                    account.save()
-                except Exception as e:
-                    response = {"message": str(e), "error": "MODEL_SAVE_ERROR"}
-                    return JsonResponse(response, status=400)
-
-                request.session["login_user_image"] = account.profile_image_thumb_url
-
-                response = {"profile_image": account.profile_image_url}
-                return JsonResponse(response, status=200)
-
-            except Profile.DoesNotExist:
-                response = {"message": f"Profile with user {request.user.username} does not exist",
-                            "error": "ACCOUNT_ERROR"}
-                return JsonResponse(response, status=400)
-            except Exception as e:
-                response = {"message": str(e), "error": "MODEL_ERROR"}
-                return JsonResponse(response, status=400)
-        else:
-            response = {"message": form.errors["profile_image"], "error": "FORM_ERROR"}
-            return JsonResponse(response, status=400)
-
-    else:
-        return HttpResponseForbidden("allowed only via POST")
-
-
-@login_required
-def clear_profile_image(request):
-    """ This function is used to delete a profile image """
-    if request.method == "POST":
-        try:
-            account = Profile.objects.get(user=request.user)
-
-            # Clean up previous image
-            account.profile_image.delete()
-            account.save()
-
-            return HttpResponse("Image Deleted")
-        except Profile.DoesNotExist:
-            return HttpResponseServerError(reason=f"Profile with id:{request.user.username} does not exist")
-        except Exception:
-            return HttpResponseServerError(reason=str("default"))
-    else:
-        return HttpResponseForbidden("allowed only via POST")
-
-
-@login_required
-@require_post_params(params=["target"])
-def request_follow(request):
-    """
-    USAGE:
-        Takes in user_id from current friend_requests list and joins accounts as friends.
-        Does not join accounts as friends unless the POST friend is a valid member of the friend request array.
-
-    Text POST:
-        friend
-
-    :return: (200, okay, list of friend information) (400, bad lookup) (500, error)
-    """
-    if request.user.username == request.POST.get("target", -1):
-        return HttpResponseBadRequest(reason="You cannot follow yourself, silly!")
-
-    User = get_user_model()
-
-    try:
-        account = Profile.objects.get(user=request.user)
-        target = User.objects.get(username=request.POST.get("target", -1))
-        target_account = Profile.objects.get(user=target)
-
-        account.following.add(target_account)
-        account.save()
-        target_account.followers.add(account)
-        target_account.save()
-        data = {"username": target.username, "follow_status": True}
-
-        notify.send(
-            request.user,  # Actor User
-            recipient=target,  # Target User
-            verb=u"is following you",  # Verb
-            target=target_account,  # Target Object
-            popup_string="{user} is now following you".format(user=account.full_name),
-            link="/{}/{}".format("profile", request.user.username),
-        )
-
-        return JsonResponse({"result": data})
-    except Profile.DoesNotExist as e:
-        return HttpResponseBadRequest(reason=str(e))
-    except Exception as e:
-        return HttpResponseServerError(reason=str(e))
-
-
-@login_required
-@require_post_params(params=["target"])
-def request_unfollow(request):
-    """
-    USAGE:
-        Takes in user_id from current friend_requests list and joins accounts as friends.
-        Does not join accounts as friends unless the POST friend is a valid member of the friend request array.
-
-    Text POST:
-        friend
-
-    :return: (200, okay, list of friend information) (400, bad lookup) (500, error)
-    """
-
-    User = get_user_model()
-
-    try:
-        username = request.POST.get("target")
-        if username:
-            account = Profile.objects.get(user=request.user)
-            target = User.objects.get(username=username)
-            target_account = Profile.objects.get(user=target)
-
-            account.following.remove(target_account)
-            account.save()
-            target_account.followers.remove(account)
-            target_account.save()
-            return JsonResponse({"result": "Success"})
-        return HttpResponseBadRequest(reason="username cannot be empty")
-
-    except User.DoesNotExist:
-        return HttpResponseBadRequest(reason=f"User with username {username} does not exist")
-    except Profile.DoesNotExist as e:
-        return HttpResponseBadRequest(reason=str(e))
-    except Exception as e:
-        return HttpResponseServerError(reason=str(e))
-
-
-@login_required
-def edit_user_categories(request):
-    """
-    USAGE:
-        Edits list of categories for the user
-
-    """
-    try:
-        account = Profile.objects.get(user=request.user)
-        categories = [int(i) for i in request.POST.getlist("categories[]")]
-        account.categories.clear()
-        for category in categories:
-            account.categories.add(Category.objects.get(id=category))
-            account.save()
-
-        data = {
-            "user_categories": list(account.categories.values_list("id", flat=True))
-            or "all_categories"
-        }
-        return JsonResponse({"result": data})
-    except Profile.DoesNotExist as e:
-        return HttpResponseBadRequest(reason=str(e))
-    except Exception as e:
-        return HttpResponseServerError(reason=str(e))
+from django.contrib.auth import get_user_model
+from django.forms.models import model_to_dict
+from django.contrib.auth.decorators import login_required
+from django.http import (
+    JsonResponse,
+    HttpResponse,
+    HttpResponseServerError,
+    HttpResponseForbidden,
+    HttpResponseBadRequest,
+)
+
+from rest_framework.viewsets import ModelViewSet
+from rest_framework.decorators import action
+from rest_framework.response import Response
+
+from notifications.signals import notify
+
+from accounts.permissions import IsProfileOwnerOrDuringRegistrationOrReadOnly
+from accounts.serializers import ProfileSerializer, ProfileListSerializer
+from accounts.forms import UpdateProfileImage
+from threads.utils import get_account, json_response
+from threads.models import Thread, Civi, Activity
+from accounts.models import Profile
+from categories.models import Category
+from threads.serializers import ThreadSerializer, CategorySerializer, CiviSerializer
+from threads.utils import json_response
+from threads.serializers import ThreadSerializer, CiviSerializer
+from categories.serializers import CategorySerializer
+from core.custom_decorators import require_post_params
+
+
+class ProfileViewSet(ModelViewSet):
+
+    """
+    REST API viewset for an Profile
+    retrieve:
+    Return the given user based a username.
+
+    list:
+    Return a list of all the existing users. Only with privileged access.
+    """
+
+    queryset = Profile.objects.all()
+    lookup_field = "user__username"
+    serializer_class = ProfileSerializer
+    http_method_names = ["get", "head", "put", "patch"]
+    permission_classes = (IsProfileOwnerOrDuringRegistrationOrReadOnly,)
+    authentication_classes = ()
+
+    def list(self, request):
+        """ """
+        if self.request.user.is_staff:
+            accounts = Profile.objects.all()
+        else:
+            accounts = Profile.objects.filter(user=self.request.user)
+        serializer = ProfileListSerializer(accounts, many=True)
+        return Response(serializer.data)
+
+    def retrieve(self, request, user__username=None):
+        """ """
+        account = get_account(username=user__username)
+        if self.request.user == account.user:
+            serializer = ProfileSerializer(account)
+        else:
+            serializer = ProfileListSerializer(account)
+        return Response(serializer.data)
+
+    @action(detail=True)
+    def civis(self, request, user__username=None):
+        """
+        Gets the civis of the selected account
+        /accounts/{username}/civis
+        """
+        account = get_account(username=user__username)
+        account_civis = account.civis
+        serializer = CiviSerializer(account_civis, many=True)
+        return Response(serializer.data)
+
+    @action(detail=True)
+    def followers(self, request, user__username=None):
+        """
+        Gets the followers of the selected account
+        /accounts/{username}/followers
+        """
+        account = get_account(username=user__username)
+        account_followers = account.followers.all()
+        serializer = ProfileListSerializer(account_followers, many=True)
+        return Response(serializer.data)
+
+    @action(detail=True)
+    def following(self, request, user__username=None):
+        """
+        Gets the followings of the selected account
+        /accounts/{username}/following
+        """
+        account = get_account(username=user__username)
+        account_followings = account.following.all()
+        serializer = ProfileListSerializer(account_followings, many=True)
+        return Response(serializer.data)
+
+    @action(detail=True)
+    def categories(self, request, user__username=None):
+        """
+        Gets the preferred categories of the selected account
+        /accounts/{username}/categories
+        """
+        account = get_account(username=user__username)
+        account_categories = account.categories
+        serializer = CategorySerializer(account_categories, many=True)
+        return Response(serializer.data)
+
+    @action(detail=True)
+    def threads(self, request, user__username=None):
+        """
+        Gets the preferred categories of the selected account
+        /accounts/{username}/categories
+        """
+        account = get_account(username=user__username)
+        draft_threads = Thread.objects.filter(author=account).exclude(is_draft=False)
+        serializer = ThreadSerializer(
+            draft_threads, many=True, context={"request": request}
+        )
+        return Response(serializer.data)
+
+    @action(detail=True)
+    def drafts(self, request, user__username=None):
+        """
+        Gets the draft threads of the selected account
+        /accounts/{username}/drafts
+        """
+        account = get_account(username=user__username)
+        draft_threads = Thread.objects.filter(author=account, is_draft=False)
+        serializer = ThreadSerializer(
+            draft_threads, many=True, context={"request": request}
+        )
+        return Response(serializer.data)
+
+
+def get_user(request, username):
+    """
+    USAGE:
+        This is used to get a user
+    """
+
+    User = get_user_model()
+
+    try:
+        user = User.objects.get(username=username)
+        profile = Profile.objects.get(user=user)
+
+        return JsonResponse(model_to_dict(profile))
+    except Profile.DoesNotExist as e:
+        return HttpResponseBadRequest(reason=str(e))
+
+
+def get_profile(request, username):
+    """
+    USAGE:
+       This is used to get a user profile
+    """
+
+    User = get_user_model()
+
+    try:
+        user = User.objects.get(username=username)
+        profile = Profile.objects.get(user=user)
+        result = Profile.objects.summarize(profile)
+
+        result["issues"] = []
+        voted_solutions = Activity.objects.filter(
+            account=profile.id, civi__c_type="solution", activity_type__contains="pos"
+        )
+
+        solution_threads = voted_solutions.values("thread__id").distinct()
+
+        for thread_id in solution_threads:
+            t = Thread.objects.get(id=thread_id)
+            solutions = []
+            solution_civis = voted_solutions.filter(thread=thread_id).values_list(
+                "civi__id", flat=True
+            )
+            for civi_id in solution_civis:
+                c = Civi.objects.get(id=civi_id)
+                vote = voted_solutions.get(civi__id=civi_id).activity_type
+                vote_types = {"vote_pos": "Agree", "vote_vpos": "Strongly Agree"}
+                solution_item = {
+                    "id": c.id,
+                    "title": c.title,
+                    "body": c.body,
+                    "user_vote": vote_types.get(vote),
+                }
+                solutions.append(solution_item)
+
+            my_issue_item = {
+                "thread_id": t.id,
+                "thread_title": t.title,
+                "category": t.category.name,
+                "solutions": solutions,
+            }
+            result["issues"].append(my_issue_item)
+
+        if request.user.username != username:
+            ra = Profile.objects.get(user=request.user)
+            if username in ra.following.all():
+                result["follow_state"] = True
+            else:
+                result["follow_state"] = False
+
+        return JsonResponse(result)
+
+    except Profile.DoesNotExist as e:
+        return HttpResponseBadRequest(reason=str(e))
+
+
+def get_card(request, username):
+    """
+    USAGE:
+        This is used to get a card
+    """
+
+    User = get_user_model()
+
+    try:
+        user = User.objects.get(username=username)
+        profile = Profile.objects.get(user=user)
+        result = Profile.objects.card_summarize(
+            profile, Profile.objects.get(user=request.user)
+        )
+        return JsonResponse(result)
+    except User.DoesNotExist:
+        return HttpResponseBadRequest(reason=f"User with username {username} not found")
+    except Profile.DoesNotExist as e:
+        return HttpResponseBadRequest(reason=str(e))
+    except Exception as e:
+        return HttpResponseBadRequest(reason=str(e))
+
+
+def get_feed(request):
+    """
+    USAGE:
+       This is used to get a feed for a user
+    """
+    try:
+        feed_threads = [
+            Thread.objects.summarize(t) for t in Thread.objects.order_by("-created")
+        ]
+
+        return json_response(feed_threads)
+
+    except Exception as e:
+        return HttpResponseBadRequest(reason=str(e))
+
+
+@login_required
+def edit_user(request):
+    """
+    Edit Profile Model
+    """
+    request_data = request.POST
+    user = request.user
+    account = Profile.objects.get(user=user)
+
+    data = {
+        "first_name": request_data.get("first_name", account.first_name),
+        "last_name": request_data.get("last_name", account.last_name),
+        "about_me": request_data.get("about_me", account.about_me),
+    }
+
+    account.__dict__.update(data)
+
+    try:
+        account.save()
+    except Exception as e:
+        # print('EXCEPTION THROWN HERE!! ')
+        return HttpResponseServerError(reason=str(e))
+
+        account.refresh_from_db()
+
+    return JsonResponse(Profile.objects.summarize(account))
+
+
+@login_required
+def upload_profile_image(request):
+    """ This function is used to allow users to upload profile photos """
+    if request.method == "POST":
+        form = UpdateProfileImage(request.POST, request.FILES)
+        if form.is_valid():
+            try:
+                account = Profile.objects.get(user=request.user)
+
+                # Clean up previous image
+                account.profile_image.delete()
+
+                # Upload new image and set as profile picture
+                account.profile_image = form.clean_profile_image()
+                try:
+                    account.save()
+                except Exception as e:
+                    response = {"message": str(e), "error": "MODEL_SAVE_ERROR"}
+                    return JsonResponse(response, status=400)
+
+                request.session["login_user_image"] = account.profile_image_thumb_url
+
+                response = {"profile_image": account.profile_image_url}
+                return JsonResponse(response, status=200)
+
+            except Profile.DoesNotExist:
+                response = {"message": f"Profile with user {request.user.username} does not exist",
+                            "error": "ACCOUNT_ERROR"}
+                return JsonResponse(response, status=400)
+            except Exception as e:
+                response = {"message": str(e), "error": "MODEL_ERROR"}
+                return JsonResponse(response, status=400)
+        else:
+            response = {"message": form.errors["profile_image"], "error": "FORM_ERROR"}
+            return JsonResponse(response, status=400)
+
+    else:
+        return HttpResponseForbidden("allowed only via POST")
+
+
+@login_required
+def clear_profile_image(request):
+    """ This function is used to delete a profile image """
+    if request.method == "POST":
+        try:
+            account = Profile.objects.get(user=request.user)
+
+            # Clean up previous image
+            account.profile_image.delete()
+            account.save()
+
+            return HttpResponse("Image Deleted")
+        except Profile.DoesNotExist:
+            return HttpResponseServerError(reason=f"Profile with id:{request.user.username} does not exist")
+        except Exception:
+            return HttpResponseServerError(reason=str("default"))
+    else:
+        return HttpResponseForbidden("allowed only via POST")
+
+
+@login_required
+@require_post_params(params=["target"])
+def request_follow(request):
+    """
+    USAGE:
+        Takes in user_id from current friend_requests list and joins accounts as friends.
+        Does not join accounts as friends unless the POST friend is a valid member of the friend request array.
+
+    Text POST:
+        friend
+
+    :return: (200, okay, list of friend information) (400, bad lookup) (500, error)
+    """
+    if request.user.username == request.POST.get("target", -1):
+        return HttpResponseBadRequest(reason="You cannot follow yourself, silly!")
+
+    User = get_user_model()
+
+    try:
+        account = Profile.objects.get(user=request.user)
+        target = User.objects.get(username=request.POST.get("target", -1))
+        target_account = Profile.objects.get(user=target)
+
+        account.following.add(target_account)
+        account.save()
+        target_account.followers.add(account)
+        target_account.save()
+        data = {"username": target.username, "follow_status": True}
+
+        notify.send(
+            request.user,  # Actor User
+            recipient=target,  # Target User
+            verb=u"is following you",  # Verb
+            target=target_account,  # Target Object
+            popup_string="{user} is now following you".format(user=account.full_name),
+            link="/{}/{}".format("profile", request.user.username),
+        )
+
+        return JsonResponse({"result": data})
+    except Profile.DoesNotExist as e:
+        return HttpResponseBadRequest(reason=str(e))
+    except Exception as e:
+        return HttpResponseServerError(reason=str(e))
+
+
+@login_required
+@require_post_params(params=["target"])
+def request_unfollow(request):
+    """
+    USAGE:
+        Takes in user_id from current friend_requests list and joins accounts as friends.
+        Does not join accounts as friends unless the POST friend is a valid member of the friend request array.
+
+    Text POST:
+        friend
+
+    :return: (200, okay, list of friend information) (400, bad lookup) (500, error)
+    """
+
+    User = get_user_model()
+
+    try:
+        username = request.POST.get("target")
+        if username:
+            account = Profile.objects.get(user=request.user)
+            target = User.objects.get(username=username)
+            target_account = Profile.objects.get(user=target)
+
+            account.following.remove(target_account)
+            account.save()
+            target_account.followers.remove(account)
+            target_account.save()
+            return JsonResponse({"result": "Success"})
+        return HttpResponseBadRequest(reason="username cannot be empty")
+
+    except User.DoesNotExist:
+        return HttpResponseBadRequest(reason=f"User with username {username} does not exist")
+    except Profile.DoesNotExist as e:
+        return HttpResponseBadRequest(reason=str(e))
+    except Exception as e:
+        return HttpResponseServerError(reason=str(e))
+
+
+@login_required
+def edit_user_categories(request):
+    """
+    USAGE:
+        Edits list of categories for the user
+
+    """
+    try:
+        account = Profile.objects.get(user=request.user)
+        categories = [int(i) for i in request.POST.getlist("categories[]")]
+        account.categories.clear()
+        for category in categories:
+            account.categories.add(Category.objects.get(id=category))
+            account.save()
+
+        data = {
+            "user_categories": list(account.categories.values_list("id", flat=True))
+            or "all_categories"
+        }
+        return JsonResponse({"result": data})
+    except Profile.DoesNotExist as e:
+        return HttpResponseBadRequest(reason=str(e))
+    except Exception as e:
+        return HttpResponseServerError(reason=str(e))