--- conflicted
+++ resolved
@@ -470,43 +470,6 @@
     """
     Delete User Information
     """
-<<<<<<< HEAD
-    print("delete user called")
-    # try:
-    #     user = get_user_model().objects.get(id=request.user.id)
-    #     profile = Profile.objects.get(user=request.user)
-    #     # https://stackoverflow.com/questions/8609192/what-is-the-difference-between-null-true-and-blank-true-in-django
-    #     # Idiom is to set null fields as empty strings, feel free to change
-    #     data = {
-    #         "is_active": False,
-    #         "email": "",
-    #         "first_name": "",
-    #         "last_name": "",
-    #         "username": "[Deleted-" + str(user.id) + "]"
-    #     }
-    #     user.__dict__.update(data)
-    #     user.save()
-    #     print(str(user.id))
-
-    #     data = {
-    #         "first_name": "",
-    #         "last_name": "",
-    #         "about_me": ""
-    #     }
-    #     profile.__dict__.update(data)
-    #     profile.save()
-    # except get_user_model().DoesNotExist as e:
-    #     return HttpResponseBadRequest(reason=str(e))
-    # except Exception as e:
-    #     return HttpResponseServerError(reason=str(e))
-
-    # user.refresh_from_db()
-    # profile.refresh_from_db()
-
-    # # TODO:
-    # # The REST infrastructure necessitates that we return a JSON response -- need to figure out 
-    # # how to cue a redirect to the root/login/register page.
-=======
     try:
         user = get_user_model().objects.get(username=request.user.username)
         profile = Profile.objects.get(user=user)
@@ -540,5 +503,4 @@
     # TODO:
     # The REST infrastructure necessitates that we return a JSON response -- need to figure out 
     # how to cue a redirect to the root/login/register page.
->>>>>>> a4e730fb
     return JsonResponse({"result": "User successfully deleted."})