[tool.poetry]
name = "OpenCiviWiki"
version = "1.0"
description = "Building a Better Democracy for the Internet Age"
authors = ["Brylie Christopher Oxley <brylie@amble.fi>"]
license = "AGPL"

[tool.poetry.dependencies]
python = "^3.9"
Django = "^4.1"
django-cors-headers = "^3.13.0"
django-extensions = "^3.2.0"
djangorestframework = "^3.13.1"
django-notifications-hq = "^1.7.0"
django-storages = "^1.13.1"
whitenoise = "^6.2.0"
psycopg2-binary = "^2.9.3"
django-taggit = "^3.0.0"
Pillow = "^9.2.0"
requests = "^2.28.1"

[tool.poetry.dev-dependencies]
black = "^22.6.0"
coverage = "^6.4.4"
flake8 = "^5.0.4"

[tool.poetry.group.dev.dependencies]
pytest-django = "^4.5.2"
<<<<<<< HEAD
mypy = "^0.981"
django-stubs = "^1.12.0"

[tool.mypy]
plugins = ["mypy_django_plugin.main"]

[tool.django-stubs]
django_settings_module = "myproject.settings"
=======
ipython = "^8.5.0"
>>>>>>> f43c1069

[build-system]
requires = ["poetry-core>=1.0.0"]
build-backend = "poetry.core.masonry.api"<|MERGE_RESOLUTION|>--- conflicted
+++ resolved
@@ -26,7 +26,7 @@
 
 [tool.poetry.group.dev.dependencies]
 pytest-django = "^4.5.2"
-<<<<<<< HEAD
+ipython = "^8.5.0"
 mypy = "^0.981"
 django-stubs = "^1.12.0"
 
@@ -35,9 +35,6 @@
 
 [tool.django-stubs]
 django_settings_module = "myproject.settings"
-=======
-ipython = "^8.5.0"
->>>>>>> f43c1069
 
 [build-system]
 requires = ["poetry-core>=1.0.0"]
